--- conflicted
+++ resolved
@@ -1,11 +1,7 @@
 name = "LowLevelParticleFiltersMTK"
 uuid = "6906b499-63f5-4dd8-acfd-28b0f8b24f7d"
 authors = ["Fredrik Bagge Carlson"]
-<<<<<<< HEAD
-version = "0.1.1"
-=======
 version = "0.1.8"
->>>>>>> 73ead015
 
 [deps]
 Distributions = "31c24e10-a181-5473-b8eb-7969acd0382f"
@@ -19,13 +15,8 @@
 Statistics = "10745b16-79ce-11e8-11f9-7d13ad32a3b2"
 
 [compat]
-<<<<<<< HEAD
 ForwardDiff = "0.10.38, 1.0"
-LinearAlgebra = "1.11.0"
-=======
 Distributions = "0.25.119"
-ForwardDiff = "0.10.38"
->>>>>>> 73ead015
 LowLevelParticleFilters = "3.19.1"
 ModelingToolkit = "10.0"
 MonteCarloMeasurements = "1.4.5"
